from psycopg2.extras import execute_values

from cachetools import TTLCache
from data import RowTable, Table


meta = RowTable(
    'AppData',
    ('appid', 'last_study_badge_scan'),
    'appid',
    attach_as='meta',
)


user_config = RowTable(
    'user_config',
    ('userid', 'timezone'),
    'userid',
    cache=TTLCache(5000, ttl=60*5)
)


@user_config.save_query
def add_pending(pending):
    """
    pending:
        List of tuples of the form `(userid, pending_coins, pending_time)`.
    """
    with lions.conn:
        cursor = lions.conn.cursor()
        data = execute_values(
            cursor,
            """
            UPDATE members
            SET
                coins = coins + t.coin_diff,
                tracked_time = tracked_time + t.time_diff
            FROM
                (VALUES %s)
            AS
                t (guildid, userid, coin_diff, time_diff)
            WHERE
                members.guildid = t.guildid
                AND
                members.userid = t.userid
            RETURNING *
            """,
            pending,
            fetch=True
        )
        return lions._make_rows(*data)


guild_config = RowTable(
    'guild_config',
<<<<<<< HEAD
    ('guildid', 'admin_role', 'mod_role', 'event_log_channel', 'alert_channel',
     'coin_alert_channel', 'min_workout_length', 'workout_reward',
=======
    ('guildid', 'admin_role', 'mod_role', 'event_log_channel', 'mod_log_channel', 'alert_channel',
     'studyban_role',
     'min_workout_length', 'workout_reward',
>>>>>>> c8ffa109
     'max_tasks', 'task_reward', 'task_reward_limit',
     'study_hourly_reward', 'study_hourly_live_bonus',
     'renting_price', 'renting_category', 'renting_cap', 'renting_role', 'renting_sync_perms',
     'accountability_category', 'accountability_lobby', 'accountability_bonus',
     'accountability_reward', 'accountability_price',
     'video_studyban', 'video_grace_period',
     'greeting_channel', 'greeting_message', 'returning_message',
     'starting_funds', 'persist_roles'),
    'guildid',
    cache=TTLCache(2500, ttl=60*5)
)

unranked_roles = Table('unranked_roles')

donator_roles = Table('donator_roles')


lions = RowTable(
    'members',
    ('guildid', 'userid',
     'tracked_time', 'coins',
<<<<<<< HEAD
     'workout_count', 'last_workout_start', 'last_study_session_start',
     'session_start_coins', 'last_study_badgeid',
=======
     'workout_count', 'last_workout_start',
     'revision_mute_count',
     'last_study_badgeid',
>>>>>>> c8ffa109
     'video_warned',
     '_timestamp'
     ),
    ('guildid', 'userid'),
    cache=TTLCache(5000, ttl=60*5),
    attach_as='lions'
)

lion_ranks = Table('member_ranks', attach_as='lion_ranks')


global_guild_blacklist = Table('global_guild_blacklist')
global_user_blacklist = Table('global_user_blacklist')
ignored_members = Table('ignored_members')<|MERGE_RESOLUTION|>--- conflicted
+++ resolved
@@ -53,14 +53,9 @@
 
 guild_config = RowTable(
     'guild_config',
-<<<<<<< HEAD
-    ('guildid', 'admin_role', 'mod_role', 'event_log_channel', 'alert_channel',
-     'coin_alert_channel', 'min_workout_length', 'workout_reward',
-=======
     ('guildid', 'admin_role', 'mod_role', 'event_log_channel', 'mod_log_channel', 'alert_channel',
-     'studyban_role',
+     'coin_alert_channel', 'studyban_role',
      'min_workout_length', 'workout_reward',
->>>>>>> c8ffa109
      'max_tasks', 'task_reward', 'task_reward_limit',
      'study_hourly_reward', 'study_hourly_live_bonus',
      'renting_price', 'renting_category', 'renting_cap', 'renting_role', 'renting_sync_perms',
@@ -82,14 +77,9 @@
     'members',
     ('guildid', 'userid',
      'tracked_time', 'coins',
-<<<<<<< HEAD
      'workout_count', 'last_workout_start', 'last_study_session_start',
-     'session_start_coins', 'last_study_badgeid',
-=======
-     'workout_count', 'last_workout_start',
-     'revision_mute_count',
+     'session_start_coins', 'revision_mute_count',
      'last_study_badgeid',
->>>>>>> c8ffa109
      'video_warned',
      '_timestamp'
      ),
